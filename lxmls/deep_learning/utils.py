import numpy as np

#
# UTILITIES
#


def logsumexp(a, axis=None, keepdims=False):
    """
    This is an improvement over the original logsumexp of
    scipy/maxentropy/maxentutils.py that allows specifying an axis to sum
<<<<<<< HEAD
    It also allows keepdims=True.
=======
    It also uses keepdims=True.
>>>>>>> b13b629a
    """
    if axis is None:
        a = np.asarray(a)
        a_max = a.max()
        return a_max + np.log(np.exp(a-a_max).sum())
    else:
        a_max = np.amax(a, axis=axis, keepdims=keepdims)
        return a_max + np.log((np.exp(a-a_max)).sum(axis, keepdims=keepdims))


def index2onehot(index, N):
    """
    Transforms index to one-hot representation, for example

    Input: e.g. index = [1, 2, 0], N = 4
    Output:     [[0, 1, 0, 0], [0, 0, 1, 0], [1, 0, 0, 0]]
    """
    L = index.shape[0]
    onehot = np.zeros((L, N))
    for l in np.arange(L):
        onehot[l, index[l]] = 1
    return onehot


def glorot_weight_init(shape, activation_function, random_seed=None):
    """Layer weight initialization after Xavier Glorot et. al"""

    if random_seed is None:
        random_seed = np.random.RandomState(1234)

    # Weights are uniform distributed with span depending on input and output
    # sizes
    num_inputs, num_outputs = shape
    weight = random_seed.uniform(
        low=-np.sqrt(6. / (num_inputs + num_outputs)),
        high=np.sqrt(6. / (num_inputs + num_outputs)),
        size=(num_outputs, num_inputs)
    )

    # Scaling factor depending on non-linearity
    if activation_function == 'sigmoid':
        weight *= 4
    elif activation_function == 'softmax':
        weight *= 4

    return weight

#
# Model and Data
#


class AmazonData(object):
    """
    Template
    """
    def __init__(self, **config):

        # Data-sets
        self.datasets = {
            'train': {
                'input': config['corpus'].train_X,
                'output': config['corpus'].train_y[:, 0]
            },
            #  'dev': (config['corpus'].dev_X, config['corpus'].dev_y[:, 0]),
            'test': {
                'input': config['corpus'].test_X,
                'output': config['corpus'].test_y[:, 0]
            }
        }
        # Config
        self.config = config
        # Number of samples
        self.nr_samples = {
           sset: content['output'].shape[0]
           for sset, content in self.datasets.items()
        }

    def size(self, set_name):
        return self.nr_samples[set_name]

    def batches(self, set_name, batch_size=None):

        dset = self.datasets[set_name]
        nr_examples = self.nr_samples[set_name]
        if batch_size is None:
            nr_batch = 1
            batch_size = nr_examples
        else:
            nr_batch = int(np.ceil(nr_examples*1./batch_size))

        data = []
        for batch_n in range(nr_batch):
            # Colect data for this batch
            data_batch = {}
            for side in ['input', 'output']:
                data_batch[side] = dset[side][
                   batch_n * batch_size:(batch_n + 1) * batch_size
                ]
            data.append(data_batch)

        return DataIterator(data, nr_samples=self.nr_samples[set_name])


class DataIterator(object):
    """
    Basic data iterator
    """

    def __init__(self, data, nr_samples):
        self.data = data
        self.nr_samples = nr_samples

    def __len__(self):
        return len(self.data)

    def __getitem__(self, index):
        return self.data[index]


class Model(object):
    def __init__(self, **config):
        self.initialized = False

    def initialize_features(self, *args):
        self.initialized = True
        raise NotImplementedError(
            "Need to implement initialize_features method"
        )

    def get_features(self, input=None, output=None):
        """
        Default feature extraction is do nothing
        """
        return {'input': input, 'output': output}

    def predict(self, *args):
        raise NotImplementedError("Need to implement predict method")

    def update(self, *args):
        # This needs to return at least {'cost' : 0}
        raise NotImplementedError("Need to implement update method")
        return {'cost': None}

    def set(self, **kwargs):
        raise NotImplementedError("Need to implement set method")

    def get(self, name):
        raise NotImplementedError("Need to implement get method")

    def save(self):
        raise NotImplementedError("Need to implement save method")

    def load(self, model_folder):
        raise NotImplementedError("Need to implement load method")<|MERGE_RESOLUTION|>--- conflicted
+++ resolved
@@ -9,11 +9,8 @@
     """
     This is an improvement over the original logsumexp of
     scipy/maxentropy/maxentutils.py that allows specifying an axis to sum
-<<<<<<< HEAD
     It also allows keepdims=True.
-=======
-    It also uses keepdims=True.
->>>>>>> b13b629a
+
     """
     if axis is None:
         a = np.asarray(a)
