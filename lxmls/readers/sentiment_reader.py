--- conflicted
+++ resolved
@@ -32,13 +32,9 @@
         print("Train Dev Test split should sum to one")
         return
     dim = y.shape[0]
-<<<<<<< HEAD
-    split1 = int(dim * train_per)
-=======
     print(dim)
     split1 = int(dim * train_per)
     print(split1)
->>>>>>> 5393d3d2
     if dev_per == 0:
         train_y, test_y = np.vsplit(y, [split1])
         dev_y = np.array([])
@@ -48,10 +44,7 @@
 
     else:
         split2 = int(dim * (train_per+dev_per))
-<<<<<<< HEAD
-=======
         print(split2)
->>>>>>> 5393d3d2
         train_y, dev_y, test_y = np.vsplit(y, (split1, split2))
         train_X = X[0:split1, :]
         dev_X = X[split1:split2, :]
