# http://www.scipy.org/SciPyPackages/Sparse
from __future__ import division

import codecs

import numpy as np
import os
from os import path


class SentimentCorpus:

    def __init__(self, domain, train_per=0.8, dev_per=0, test_per=0.2):
        X, y, feat_dict, feat_counts = build_dicts(domain)
        self.nr_instances = y.shape[0]
        self.nr_features = X.shape[1]
        self.X = X
        self.y = y
        self.feat_dict = feat_dict
        self.feat_counts = feat_counts
        train_y, dev_y, test_y, train_X, dev_X, test_X = split_train_dev_test(self.X, self.y, train_per, dev_per, test_per)
        self.train_X = train_X
        self.train_y = train_y
        self.dev_X = dev_X
        self.dev_y = dev_y
        self.test_X = test_X
        self.test_y = test_y


def split_train_dev_test(X, y, train_per, dev_per, test_per):
    if train_per+dev_per+test_per > 1:
        print("Train Dev Test split should sum to one")
        return
    dim = y.shape[0]
<<<<<<< HEAD
    print(dim)
    split1 = int(dim * train_per)
    print(split1)
=======
    split1 = int(dim * train_per)
>>>>>>> 7d4d63db
    if dev_per == 0:
        train_y, test_y = np.vsplit(y, [split1])
        dev_y = np.array([])
        train_X = X[0:split1, :]
        dev_X = np.array([])
        test_X = X[split1:, :]

    else:
        split2 = int(dim * (train_per+dev_per))
<<<<<<< HEAD
        print(split2)
=======
>>>>>>> 7d4d63db
        train_y, dev_y, test_y = np.vsplit(y, (split1, split2))
        train_X = X[0:split1, :]
        dev_X = X[split1:split2, :]
        test_X = X[split2:, :]
    return train_y, dev_y, test_y, train_X, dev_X, test_X


_base_sentiment_dir = path.join(path.dirname(__file__), "..", "..", "data", "sentiment")


def build_dicts(domain):
    """Builds feature dictionaries for a given domain of the sentiment analysis corpus."""
    sentiment_domains = ["books", "dvd", "electronics", "kitchen"]
    feat_counts = {}
    if domain not in sentiment_domains:
        print("Domain does not exist: \"%s\": Available are: %s" % (domain, sentiment_domains))
        return

    # Build Dictionarie wit counts
    nr_pos = 0
    pos_file = codecs.open(path.join(_base_sentiment_dir, domain, "positive.review"), 'r', 'utf8')
    for line in pos_file:
        nr_pos += 1
        toks = line.split(" ")
        for feat in toks[0:-1]:
            name, counts = feat.split(":")
            if name not in feat_counts:
                feat_counts[name] = 0
            feat_counts[name] += int(counts)
    pos_file.close()
    nr_neg = 0
    neg_file = codecs.open(path.join(_base_sentiment_dir, domain, "negative.review"), 'r', 'utf8')
    for line in neg_file:
        nr_neg += 1
        toks = line.split(" ")
        for feat in toks[0:-1]:
            name, counts = feat.split(":")
            if name not in feat_counts:
                feat_counts[name] = 0
            feat_counts[name] += int(counts)
    neg_file.close()

    # Build X,y data
    # To read is better in linked list format (lil)
    size = nr_pos + nr_neg
    # print "Before removing %i %i"%(len(feat_counts),sum(feat_counts.values()))
    # Remove all features that occur less than X
    to_remove = []
    for key, value in feat_counts.items():
        if value < 5:
            to_remove.append(key)
    for key in to_remove:
        del feat_counts[key]

    nr_feat = len(feat_counts)
    # print nr_feat
    feat_dict = {}
    i = 0
    # print "After removing %i %i"%(len(feat_counts),sum(feat_counts.values()))
    for key in list(feat_counts.keys()):
        feat_dict[key] = i
        i += 1

    # print "Feat Dict size %i"%(len(feat_dict))

    # print "Number of instances %i"%(size)
    # print "Number of feat %i"%(nr_feat)
    X = np.zeros((size, nr_feat), dtype=float)
    # print X.shape
    y = np.vstack((np.zeros([nr_pos, 1], dtype=int), np.ones([nr_neg, 1], dtype=int)))
    pos_file = codecs.open(path.join(_base_sentiment_dir, domain, "positive.review"), 'r', 'utf8')
    nr_pos = 0
    for line in pos_file:
        toks = line.split(" ")
        for feat in toks[0:-1]:
            name, counts = feat.split(":")
            if name in feat_dict:
                # print "adding %s with counts %s"%(name,counts)
                X[nr_pos, feat_dict[name]] = int(counts)
        nr_pos += 1
    neg_file = codecs.open(path.join(_base_sentiment_dir, domain, "negative.review"), 'r', 'utf8')
    nr_neg = 0
    for line in neg_file:
        toks = line.split(" ")
        for feat in toks[0:-1]:
            name, counts = feat.split(":")
            if name in feat_dict:
                # print "adding %s with counts %s"%(name,counts)
                X[nr_pos+nr_neg, feat_dict[name]] = int(counts)
        nr_neg += 1
    # print X.shape
    # print np.sum(X)
    X_aux = X.copy()
    y_aux = y.copy()
    # Mix positive and negative examples
    half_instances = (nr_pos+nr_neg) // 2
    positive_index = np.arange(half_instances)

    X[2*positive_index] = X_aux[positive_index]
    y[2*positive_index] = y_aux[positive_index]
    X[2*positive_index+1] = X_aux[positive_index+half_instances]
    y[2*positive_index+1] = y_aux[positive_index+half_instances]
    return X, y, feat_dict, feat_counts<|MERGE_RESOLUTION|>--- conflicted
+++ resolved
@@ -32,13 +32,7 @@
         print("Train Dev Test split should sum to one")
         return
     dim = y.shape[0]
-<<<<<<< HEAD
-    print(dim)
     split1 = int(dim * train_per)
-    print(split1)
-=======
-    split1 = int(dim * train_per)
->>>>>>> 7d4d63db
     if dev_per == 0:
         train_y, test_y = np.vsplit(y, [split1])
         dev_y = np.array([])
@@ -48,10 +42,6 @@
 
     else:
         split2 = int(dim * (train_per+dev_per))
-<<<<<<< HEAD
-        print(split2)
-=======
->>>>>>> 7d4d63db
         train_y, dev_y, test_y = np.vsplit(y, (split1, split2))
         train_X = X[0:split1, :]
         dev_X = X[split1:split2, :]
@@ -67,7 +57,10 @@
     sentiment_domains = ["books", "dvd", "electronics", "kitchen"]
     feat_counts = {}
     if domain not in sentiment_domains:
-        print("Domain does not exist: \"%s\": Available are: %s" % (domain, sentiment_domains))
+        print(
+            "Domain does not exist: \"%s\": Available are: %s" % 
+            (domain, sentiment_domains)
+        )
         return
 
     # Build Dictionarie wit counts
@@ -115,12 +108,7 @@
         feat_dict[key] = i
         i += 1
 
-    # print "Feat Dict size %i"%(len(feat_dict))
-
-    # print "Number of instances %i"%(size)
-    # print "Number of feat %i"%(nr_feat)
     X = np.zeros((size, nr_feat), dtype=float)
-    # print X.shape
     y = np.vstack((np.zeros([nr_pos, 1], dtype=int), np.ones([nr_neg, 1], dtype=int)))
     pos_file = codecs.open(path.join(_base_sentiment_dir, domain, "positive.review"), 'r', 'utf8')
     nr_pos = 0
