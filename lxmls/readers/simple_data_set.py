import numpy as np


# This class generates a 2D dataset with two classes, "positive" and "negative".
# Each class follows a Gaussian distribution.
class SimpleDataSet:
    """ A simple two dimensional dataset for visualization purposes. The date set contains points from two gaussians with mean u_i and std_i"""

    def __init__(self, nr_examples=100, g1=[[-5, -5], 1], g2=[[5, 5], 1], balance=0.5, split=[0.8, 0, 0.2]):
<<<<<<< HEAD
        nr_positive = int(nr_examples * balance)  # number of examples of "positive" class
        nr_negative = nr_examples - nr_positive  # number of examples of "negative" class
=======
        # FIXME: cast to int
        nr_positive = int(nr_examples * balance)  # number of examples of "positive" class
        nr_negative = int(nr_examples - nr_positive)  # number of examples of "negative" class
>>>>>>> 07f201ec
        self.mean1 = g1[0]  # mean of positive class
        self.mean2 = g2[0]  # mean of negative class
        self.variance1 = g1[1]  #
        self.variance2 = g2[1]
        self.balance = balance
        self.nr_points = nr_examples
        X_pos_1 = np.random.normal(g1[0][0], g1[1], [nr_positive, 1])
        X_pos_2 = np.random.normal(g1[0][1], g1[1], [nr_positive, 1])
        X_pos = np.hstack([X_pos_1, X_pos_2])
        X_neg_1 = np.random.normal(g2[0][0], g2[1], [nr_negative, 1])
        X_neg_2 = np.random.normal(g2[0][1], g2[1], [nr_negative, 1])
        X_neg = np.hstack([X_neg_1, X_neg_2])
        y_pos = np.zeros([nr_positive, 1], dtype=np.int)
        y_neg = np.ones([nr_negative, 1], dtype=np.int)
        X = np.vstack([X_pos, X_neg])
        y = np.vstack([y_pos, y_neg])

        perm = np.random.permutation(nr_examples)
        self.split = split
        self.X = X[perm, :]
        self.y = y[perm]
        train_y, dev_y, test_y, train_X, dev_X, test_X = split_train_dev_test(self.X, self.y, split[0], split[1], split[2])
        self.train_X = train_X
        self.train_y = train_y
        self.dev_X = dev_X
        self.dev_y = dev_y
        self.test_X = test_X
        self.test_y = test_y

    def get_name(self):
        return "Simple Data Set -- Mean1= (%.2f,%.2f) Var1 = %.2f Mean2= (%.2f,%.2f) Var2= %.2f \nNr. Points=%.2f, " \
               "Balance=%.2f Train-Dev-Test (%.2f,.%.2f,%.2f)" % (
                   self.mean1[0], self.mean1[1], self.variance1, self.mean2[0], self.mean2[1], self.variance2, self.nr_points,
                   self.balance, self.split[0], self.split[1], self.split[2])

    def get_bayes_optimal(self):
        params = np.zeros((3, 2))
        p1 = self.balance
        p2 = 1.0 - self.balance
        params[0, 0] = -1.0 / (2.0*self.variance1) * np.dot(self.mean1, self.mean1) + np.log(p1)
        params[0, 1] = -1.0 / (2.0*self.variance2) * np.dot(self.mean2, self.mean2) + np.log(p2)
        params[1, 0] = 1.0 / self.variance1 * self.mean1[0]
        params[2, 0] = 1.0 / self.variance1 * self.mean1[1]
        params[1, 1] = 1.0 / self.variance2 * self.mean2[0]
        params[2, 1] = 1.0 / self.variance2 * self.mean2[1]
        print params
        return params

    def plot_data(self, params=np.array([]), name="Naive Bayes", print_bayes_opt=True):
        import matplotlib.pyplot as plt
        fig = plt.figure()
        fig.suptitle(self.get_name())
        axis = fig.add_subplot(1, 1, 1)
        idx, _ = np.nonzero(self.train_y == 0)
        idx2, _ = np.nonzero(self.train_y == 1)
        idx3, _ = np.nonzero(self.test_y == 0)
        idx4, _ = np.nonzero(self.test_y == 1)
        axis.scatter(self.train_X[idx, 0], self.train_X[idx, 1], s=30, c="red", marker='s')
        axis.scatter(self.train_X[idx2, 0], self.train_X[idx2, 1], s=30, c="blue", marker='s')
        if idx3.shape[0] > 0:
            axis.scatter(self.test_X[idx3, 0], self.test_X[idx3, 1], s=30, c="red", marker='o')
        if idx4.shape[0] > 0:
            axis.scatter(self.test_X[idx4, 0], self.test_X[idx4, 1], s=30, c="blue", marker='o')
        # Plot Bayes optimal
        if print_bayes_opt:
            bayes_opt_params = self.get_bayes_optimal()
            self.add_line(fig, axis, bayes_opt_params, "Bayes Optimal", "black")

        axis.legend()
        #        fig.show()
        return fig, axis

    def add_line(self, fig, axis, params, name, colour):
        x_max = np.max(self.train_X)
        x_min = np.min(self.train_X)
        x = np.arange(x_min, x_max, 0.1, dtype="float")
        y_star = ((params[1, 1]-params[1, 0])*x + (params[0, 1]-params[0, 0])) / (params[2, 0]-params[2, 1])
        axis.plot(x, y_star, 'g--', c=colour, label=name, linewidth=2)
        axis.legend()
        #        fig.show()
        return fig, axis


def split_train_dev_test(X, y, train_per, dev_per, test_per):
    if train_per+dev_per+test_per > 1:
        print "Train Dev Test split should sum to one"
        return
    dim = y.shape[0]
    split1 = int(dim * train_per)
    if dev_per == 0:
        train_y, test_y = np.vsplit(y, [split1])
        dev_y = np.array([])
        train_X = X[0:split1, :]
        dev_X = np.array([])
        test_X = X[split1:, :]

    else:
        split2 = int(dim * (train_per+dev_per))
        print split2
        train_y, dev_y, test_y = np.vsplit(y, (split1, split2))
        train_X = X[0:split1, :]
        dev_X = X[split1:split2, :]
        test_X = X[split2:, :]
    return train_y, dev_y, test_y, train_X, dev_X, test_X<|MERGE_RESOLUTION|>--- conflicted
+++ resolved
@@ -7,14 +7,8 @@
     """ A simple two dimensional dataset for visualization purposes. The date set contains points from two gaussians with mean u_i and std_i"""
 
     def __init__(self, nr_examples=100, g1=[[-5, -5], 1], g2=[[5, 5], 1], balance=0.5, split=[0.8, 0, 0.2]):
-<<<<<<< HEAD
-        nr_positive = int(nr_examples * balance)  # number of examples of "positive" class
-        nr_negative = nr_examples - nr_positive  # number of examples of "negative" class
-=======
-        # FIXME: cast to int
         nr_positive = int(nr_examples * balance)  # number of examples of "positive" class
         nr_negative = int(nr_examples - nr_positive)  # number of examples of "negative" class
->>>>>>> 07f201ec
         self.mean1 = g1[0]  # mean of positive class
         self.mean2 = g2[0]  # mean of negative class
         self.variance1 = g1[1]  #
