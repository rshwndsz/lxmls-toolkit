import numpy as np


# This class generates a 2D dataset with two classes, "positive" and "negative".
# Each class follows a Gaussian distribution.
class SimpleDataSet:
    """ A simple two dimensional dataset for visualization purposes. The date set contains points from two gaussians with mean u_i and std_i"""

    def __init__(self, nr_examples=100, g1=[[-5, -5], 1], g2=[[5, 5], 1], balance=0.5, split=[0.8, 0, 0.2]):
        nr_positive = int(nr_examples * balance)  # number of examples of "positive" class
<<<<<<< HEAD
        nr_negative = int(nr_examples - nr_positive)  # number of examples of "negative" class
=======
        nr_negative = nr_examples - nr_positive  # number of examples of "negative" class
>>>>>>> 7c8d0131
        self.mean1 = g1[0]  # mean of positive class
        self.mean2 = g2[0]  # mean of negative class
        self.variance1 = g1[1]  #
        self.variance2 = g2[1]
        self.balance = balance
        self.nr_points = nr_examples
        X_pos_1 = np.random.normal(g1[0][0], g1[1], [nr_positive, 1])
        X_pos_2 = np.random.normal(g1[0][1], g1[1], [nr_positive, 1])
        X_pos = np.hstack([X_pos_1, X_pos_2])
        X_neg_1 = np.random.normal(g2[0][0], g2[1], [nr_negative, 1])
        X_neg_2 = np.random.normal(g2[0][1], g2[1], [nr_negative, 1])
        X_neg = np.hstack([X_neg_1, X_neg_2])
        y_pos = np.zeros([nr_positive, 1], dtype=np.int)
        y_neg = np.ones([nr_negative, 1], dtype=np.int)
        X = np.vstack([X_pos, X_neg])
        y = np.vstack([y_pos, y_neg])

        perm = np.random.permutation(nr_examples)
        self.split = split
        self.X = X[perm, :]
        self.y = y[perm]
        train_y, dev_y, test_y, train_X, dev_X, test_X = split_train_dev_test(self.X, self.y, split[0], split[1], split[2])
        self.train_X = train_X
        self.train_y = train_y
        self.dev_X = dev_X
        self.dev_y = dev_y
        self.test_X = test_X
        self.test_y = test_y

    def get_name(self):
        return "Simple Data Set -- Mean1= (%.2f,%.2f) Var1 = %.2f Mean2= (%.2f,%.2f) Var2= %.2f \nNr. Points=%.2f, " \
               "Balance=%.2f Train-Dev-Test (%.2f,.%.2f,%.2f)" % (
                   self.mean1[0], self.mean1[1], self.variance1, self.mean2[0], self.mean2[1], self.variance2, self.nr_points,
                   self.balance, self.split[0], self.split[1], self.split[2])

    def get_bayes_optimal(self):
        params = np.zeros((3, 2))
        p1 = self.balance
        p2 = 1.0 - self.balance
        params[0, 0] = -1.0 / (2.0*self.variance1) * np.dot(self.mean1, self.mean1) + np.log(p1)
        params[0, 1] = -1.0 / (2.0*self.variance2) * np.dot(self.mean2, self.mean2) + np.log(p2)
        params[1, 0] = 1.0 / self.variance1 * self.mean1[0]
        params[2, 0] = 1.0 / self.variance1 * self.mean1[1]
        params[1, 1] = 1.0 / self.variance2 * self.mean2[0]
        params[2, 1] = 1.0 / self.variance2 * self.mean2[1]
        print params
        return params

    def plot_data(self, params=np.array([]), name="Naive Bayes", print_bayes_opt=True):
        import matplotlib.pyplot as plt
        fig = plt.figure()
        fig.suptitle(self.get_name())
        axis = fig.add_subplot(1, 1, 1)
        idx, _ = np.nonzero(self.train_y == 0)
        idx2, _ = np.nonzero(self.train_y == 1)
        idx3, _ = np.nonzero(self.test_y == 0)
        idx4, _ = np.nonzero(self.test_y == 1)
        axis.scatter(self.train_X[idx, 0], self.train_X[idx, 1], s=30, c="red", marker='s')
        axis.scatter(self.train_X[idx2, 0], self.train_X[idx2, 1], s=30, c="blue", marker='s')
        if idx3.shape[0] > 0:
            axis.scatter(self.test_X[idx3, 0], self.test_X[idx3, 1], s=30, c="red", marker='o')
        if idx4.shape[0] > 0:
            axis.scatter(self.test_X[idx4, 0], self.test_X[idx4, 1], s=30, c="blue", marker='o')
        # Plot Bayes optimal
        if print_bayes_opt:
            bayes_opt_params = self.get_bayes_optimal()
            self.add_line(fig, axis, bayes_opt_params, "Bayes Optimal", "black")

        axis.legend()
        #        fig.show()
        return fig, axis

    def add_line(self, fig, axis, params, name, colour):
        x_max = np.max(self.train_X)
        x_min = np.min(self.train_X)
        x = np.arange(x_min, x_max, 0.1, dtype="float")
        y_star = ((params[1, 1]-params[1, 0])*x + (params[0, 1]-params[0, 0])) / (params[2, 0]-params[2, 1])
        axis.plot(x, y_star, 'g--', c=colour, label=name, linewidth=2)
        axis.legend()
        #        fig.show()
        return fig, axis


def split_train_dev_test(X, y, train_per, dev_per, test_per):
    if train_per+dev_per+test_per > 1:
        print "Train Dev Test split should sum to one"
        return
    dim = y.shape[0]
    split1 = int(dim * train_per)
    if dev_per == 0:
        train_y, test_y = np.vsplit(y, [split1])
        dev_y = np.array([])
        train_X = X[0:split1, :]
        dev_X = np.array([])
        test_X = X[split1:, :]

    else:
        split2 = int(dim * (train_per+dev_per))
        print split2
        train_y, dev_y, test_y = np.vsplit(y, (split1, split2))
        train_X = X[0:split1, :]
        dev_X = X[split1:split2, :]
        test_X = X[split2:, :]
    return train_y, dev_y, test_y, train_X, dev_X, test_X<|MERGE_RESOLUTION|>--- conflicted
+++ resolved
@@ -8,11 +8,7 @@
 
     def __init__(self, nr_examples=100, g1=[[-5, -5], 1], g2=[[5, 5], 1], balance=0.5, split=[0.8, 0, 0.2]):
         nr_positive = int(nr_examples * balance)  # number of examples of "positive" class
-<<<<<<< HEAD
-        nr_negative = int(nr_examples - nr_positive)  # number of examples of "negative" class
-=======
         nr_negative = nr_examples - nr_positive  # number of examples of "negative" class
->>>>>>> 7c8d0131
         self.mean1 = g1[0]  # mean of positive class
         self.mean2 = g2[0]  # mean of negative class
         self.variance1 = g1[1]  #
