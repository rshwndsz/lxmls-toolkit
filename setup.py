import os
from setuptools import setup, find_packages

try:
    from pip.req import parse_requirements
    import pip.download

<<<<<<< HEAD
    # parse_requirements() returns generator of pip.req.InstallRequirement objects
    install_reqs = parse_requirements("requirements.txt")
=======
    # parse_requirements() returns generator of pip.req.InstallRequirement
    # objects
    install_reqs = parse_requirements(
        "requirements.txt",
        session=pip.download.PipSession()
    )
>>>>>>> 7c8d0131
    # install_requires is a list of requirement
    install_requires = [str(ir.req) for ir in install_reqs]
except:
    # This is a bit of an ugly hack, but pip is not installed on EMR
    install_requires = []


# Utility function to read the README file.
# Used for the long_description.  It's nice, because now 1) we have a top level
# README file and 2) it's easier to type in the README file than to put a raw
# string in below ...
def read(filename):
    return open(os.path.join(os.path.dirname(__file__), filename)).read()


package_data = {
    'lxmls.readers': ['*.map']
}

setup(
    name='LxMLS Toolkit',
    version='0.0.1',
    author='LxMLS team',
    description='Machine Learning and Natural Language toolkit',
    long_description=read('README.md'),
    license='MIT',
    keywords='machine learning',
    url='https://github.com/LxMLS/lxmls-toolkit',
    py_modules=['lxmls'],
    # test_suite='tests',
    # See: http://pypi.python.org/pypi?%3Aaction=list_classifiers
    classifiers=[
        'Development Status :: 3 - Alpha',
        'Intended Audience :: Science/Research',
        'Topic :: Scientific/Engineering :: Artificial Intelligence',
        'Programming Language :: Python',
        'Programming Language :: Python :: 2',
        'Programming Language :: Python :: 2.7',
        'Operating System :: OS Independent',
        'License :: OSI Approved :: MIT License',
    ],
    packages=find_packages(exclude=("labs", "labs.*")),
    install_requires=install_requires,
    package_data=package_data,
)<|MERGE_RESOLUTION|>--- conflicted
+++ resolved
@@ -5,17 +5,12 @@
     from pip.req import parse_requirements
     import pip.download
 
-<<<<<<< HEAD
-    # parse_requirements() returns generator of pip.req.InstallRequirement objects
-    install_reqs = parse_requirements("requirements.txt")
-=======
     # parse_requirements() returns generator of pip.req.InstallRequirement
     # objects
     install_reqs = parse_requirements(
         "requirements.txt",
         session=pip.download.PipSession()
     )
->>>>>>> 7c8d0131
     # install_requires is a list of requirement
     install_requires = [str(ir.req) for ir in install_reqs]
 except:
